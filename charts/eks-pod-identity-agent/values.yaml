# Default values for eks-pod-identity-agent.
# This is a YAML-formatted file.
# Declare variables to be passed into your templates.

daemonsets:
  cloud:
    create: true
  hybrid:
    create: false
    nameSuffix: hybrid
    additionalArgs:
      "--rotate-credentials": "true"
    volumes:
    - name: aws-credentials
      hostPath:
        path: /eks-hybrid/.aws
        type: Directory
    volumeMounts:
    - mountPath: /root/.aws
      name: aws-credentials
      readOnly: true
    affinity:
      nodeAffinity:
        requiredDuringSchedulingIgnoredDuringExecution:
          nodeSelectorTerms:
            - matchExpressions:
                - key: "kubernetes.io/os"
                  operator: In
                  values:
                    - linux
                - key: "kubernetes.io/arch"
                  operator: In
                  values:
                    - amd64
                    - arm64
                - key: "eks.amazonaws.com/compute-type"
                  operator: In
                  values:
                    - hybrid

affinity:
  nodeAffinity:
    requiredDuringSchedulingIgnoredDuringExecution:
      nodeSelectorTerms:
        - matchExpressions:
            - key: "kubernetes.io/os"
              operator: In
              values:
                - linux
            - key: "kubernetes.io/arch"
              operator: In
              values:
                - amd64
                - arm64
            - key: "eks.amazonaws.com/compute-type"
              operator: NotIn
              values:
                - fargate
                - hybrid
                - auto

agent:
  additionalArgs:
    "-v": "trace"
  command: "['/go-runner', '/eks-pod-identity-agent', 'server']"
  livenessEndpoint: /healthz
  probePort: 2703
  readinessEndpoint: /readyz


metrics:
  enabled: false
  port: 2705
  path: /metrics
  extraLabels:
    prometheus.io/scrape: "true"
    prometheus.io/port: "2705"
  serviceMonitor:
    enabled: false
    extraLabels: {}
    interval: "15s"

clusterName: EKS_CLUSTER_NAME

env:
  AWS_REGION: AWS_REGION_NAME

fullnameOverride: "eks-pod-identity-agent"

image:
  containerRegistry: "public.ecr.aws/gravitational/eks-pod-identity-agent"
  pullPolicy: Always
<<<<<<< HEAD
  region: us-west-2
  tag: v0.1.20
=======
>>>>>>> 6d5cf934

  # Set to use custom image
  # override: "repo/org/image:tag"
  override:

imagePullSecrets: []

init:
  additionalArgs:
    "-v": "trace"
  command: "['/go-runner', '/eks-pod-identity-agent', 'initialize']"
  # Specifies whether initContainer should be created
  create: true

nameOverride: "eks-pod-identity-agent"

nodeSelector: {}

podAnnotations:
  prometheus.io/port: '2705'
  prometheus.io/scrape: 'true'

podLabels: {}

priorityClassName: system-node-critical

resources: {}
  # We usually recommend not to specify default resources and to leave this as a conscious
  # choice for the user. This also increases chances charts run on environments with little
  # resources, such as Minikube. If you do want to specify resources, uncomment the following
  # lines, adjust them as necessary, and remove the curly braces after 'resources:'.
  # limits:
  #   cpu: 100m
  #   memory: 128Mi
  # requests:
  #   cpu: 100m
  #   memory: 128Mi

tolerations:
  - operator: Exists

updateStrategy:
  type: RollingUpdate
  rollingUpdate:
    maxUnavailable: "10%"

# This setting can be used to create service account and enable IRSA
# instead of relying on EC2 instance credentials.
# for enhanced security recommended to use together with AWS_EC2_METADATA_DISABLED=true
irsa:
  enabled: false
  service_account:
    role_arn: IRSA_ROLE_ARN
    additionalAnnotations:<|MERGE_RESOLUTION|>--- conflicted
+++ resolved
@@ -90,11 +90,6 @@
 image:
   containerRegistry: "public.ecr.aws/gravitational/eks-pod-identity-agent"
   pullPolicy: Always
-<<<<<<< HEAD
-  region: us-west-2
-  tag: v0.1.20
-=======
->>>>>>> 6d5cf934
 
   # Set to use custom image
   # override: "repo/org/image:tag"
